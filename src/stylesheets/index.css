body {
  font-family: -apple-system, BlinkMacSystemFont, "Segoe UI", Roboto, Helvetica, Arial, sans-serif;
  margin: auto;
  margin-top: 15px;
}

.container {
  height: 100%;
}

.my-custom-scrollbar {
position: relative;
overflow: auto;
}

.table-wrapper-scroll-y {
display: block;
cursor: pointer;
min-height: 600px;
max-height: 600px;
font-size: 11px;
}

.icon-bar {
  float: right;
}

.icon-bar a {
  margin-left: 5px;
}

.icon-bar a:hover, h6 a:hover {
  color: darkslategray;
}

#selected_row {
  color: white;
  background-color: darkslateblue;
}

.drop_target {
  color: white;
  background-color: darkslateblue;
}

#search_form {
  padding-bottom: 15px;
}


.unselectable {
    -webkit-touch-callout: none;
    -webkit-user-select: none;
    -khtml-user-select: none;
    -moz-user-select: none;
    -ms-user-select: none;
    user-select: none;
}

#category_select {
  max-width: 200px;
}

#hotkeys_list li {
  margin-bottom: 3px;
  overflow: hidden;
}

#hotkeys_list .badge {
  width: 30px;
  margin-right: 2px;
}

#hotkeys_list span {
  font-size: 12px;
  font-weight: bold;
}

.dragenter {
  background-color: yellowgreen;
  border: 3px dashed black;
}

#timer {
  width: 100px;
}

#duration {
  width: 100px;
  text-align: right;
}

#player {
  background-color: black;
}

#song_now_playing {
  text-align: center;
  white-space: nowrap;
  overflow: hidden;
}
#now_playing_bar div {
  
  font-size: 14px;
  padding-bottom: 5px;
  color: white;
  font-family: 'Courier', sans-serif;
}

#play_column, #stop_column {
  text-align: center;
}

.song_title {
  font-weight: bold;
}

.dropzone {
  border-bottom: 1px dotted black !important;
}

#holding_tank {
  font-size: 12px;
  min-height: 700px;
  max-height: 700px;
  position: relative;
  overflow: auto;
  cursor: pointer;
  user-select: none;
  margin-left: -3px;
}

#holding_tank li {
  border: 0;
  margin: 0;
  padding: 3px;
}

h6 a {
  color: white;
}

<<<<<<< HEAD
.now_playing {
  color: green;
  font-weight: bold;
}
=======


>>>>>>> ddc8f2ec
<|MERGE_RESOLUTION|>--- conflicted
+++ resolved
@@ -140,12 +140,7 @@
   color: white;
 }
 
-<<<<<<< HEAD
 .now_playing {
   color: green;
   font-weight: bold;
-}
-=======
-
-
->>>>>>> ddc8f2ec
+}