// var db = new sqlite3.Database(path.join(preferences.locations.database_directory, 'mrvoice.db'));
var sound;
var categories = [];
var globalAnimation;
var autoplay = false;

function playSongFromHotkey(hotkey) {
  console.log ('Getting song ID from hotkey ' + hotkey);
  var song_id = $(`.hotkeys.active #${hotkey}_hotkey`).attr('songid');
  console.log (`Found song ID ${song_id}`);
  if (song_id) {
    console.log (`Preparing to play song ${song_id}`);
    playSongFromId(song_id);
     $(`.hotkeys.active #${hotkey}_hotkey`).fadeOut(100).fadeIn(100);
  }
}

function populateHotkeys(fkeys) {
  for (var key in fkeys) {
    if (fkeys[key]) {
      $(`.hotkeys.active #${key}_hotkey`).attr('songid', fkeys[key]);
      setLabelFromSongId(fkeys[key], $(`.hotkeys.active #${key}_hotkey`))
    }
    else {
      $(`.hotkeys.active #${key}_hotkey`).removeAttr('songid');
      $(`.hotkeys.active #${key}_hotkey span`).html('');
    }
  }
}

function populateHoldingTank(songIds) {
  $('.holding_tank.active').empty();
  songIds.forEach(songId => {
   addToHoldingTank(songId, $(".holding_tank.active"));
  });
  scale_scrollable();
  return false;
}


function clearHotkeys() {
  if (confirm('Are you sure you want clear your hotkeys?')) {
    for(let key=1;key<=12;key++) {
      $(`.hotkeys.active #f${key}_hotkey`).removeAttr('songid');
      $(`.hotkeys.active #f${key}_hotkey span`).html('');
    }
  }
}

function clearHoldingTank() {
  if (confirm('Are you sure you want clear your holding tank?')) {
    $('.holding_tank.active').empty();
  }
}

function openHotkeyFile() {
  ipcRenderer.send('open-hotkey-file');
}

function openHoldingTankFile() {
  ipcRenderer.send('open-holding-tank-file');
}

function saveHotkeyFile() {
  console.log('Renderer starting saveHotkeyFile');
  var hotkeyArray = [];
  for(let key=1;key<=12;key++){
    hotkeyArray.push($(`#f${key}_hotkey`).attr('songid'));
  }
  ipcRenderer.send('save-hotkey-file', hotkeyArray);
}

function saveHoldingTankFile() {
  console.log('Renderer starting saveHoldingTankFile');
  var holdingTankArray = [];
  $('.holding_tank.active li').each(function() {
    holdingTankArray.push($(this).attr('songid'));
  })
  ipcRenderer.send('save-holding-tank-file', holdingTankArray);
}

function populateCategorySelect(){
  console.log("Populating categories");
  var stmt = db.prepare("SELECT * FROM categories ORDER BY description ASC");
  for (const row of stmt.iterate()) {
    categories[row.code] = row.description;
    $('#category_select').append(`<option value="${row.code}">${row.description}</option>`);
    //console.log('Found ' + row.code + ' as ' + row.description);
  };
}

function searchData(){
  var category = $( "#category_select" ).val();
  console.log('Using category ' + category);
  var value = $( '#omni_search' ).val().trim();
  console.log('Called with search string ' + value);
  $('#search_results tbody').find("tr").remove();
  $("#search_results thead").show();
  var search_term = '%' + value + '%';
  var query_params = [];
  var query_segments = [];
  var query_string = '';
  if (category != '*') {
    query_segments.push('category = ?');
    query_params.push(category);
  }
  if (value != '') {
    query_segments.push('(info LIKE ? OR title LIKE ? OR artist like ?)');
    query_params.push(search_term, search_term, search_term);
  }
  if (query_segments.length != 0) {
    query_string = " WHERE " + query_segments.join(' AND ');
  }
  console.log("Query string is " + query_string);

  $( '#omni_search' ).select();

  var stmt = db.prepare("SELECT * from mrvoice" + query_string + ' ORDER BY category,info,title,artist');
  for (const row of stmt.iterate(query_params)) {
    //console.log('Found ' + row.title + ' by ' + row.artist);
    $("#search_results").append(`<tr draggable='true' ondragstart='songDrag(event)' class='song unselectable' songid='${row.id}'><td>${categories[row.category]}</td><td>${row.info || ''}</td><td style='font-weight: bold'>${row.title || ''}</td><td style='font-weight:bold'>${row.artist || ''}</td><td>${row.time}</td></tr>`);
  }

  scale_scrollable();

}


function setLabelFromSongId(song_id, element) {
  //console.log(element);
  var stmt = db.prepare("SELECT * from mrvoice WHERE id = ?");
  var row = stmt.get(song_id);
  var title = row.title || '[Unknown Title]';
  var artist = row.artist || '[Unknown Artist]';
  var time = row.time || '[??:??]';

  // Handle swapping
  var original_song_node = $(`.hotkeys.active li[songid=${song_id}]`).not(element);
  console.log(original_song_node);
  if (original_song_node.length) {
    var old_song = original_song_node.find('span').detach();
    var destination_song = $(element).find('span').detach();
    original_song_node.append(destination_song);
    if (destination_song.attr('songid')) {
      original_song_node.attr("songid", destination_song.attr("songid"));
    } else {
      original_song_node.removeAttr("songid");
    }

    $(element).append(old_song);

  } else {
    $(element).find("span").html(`${title} by ${artist} (${time})`);
    $(element).find("span").attr("songid", song_id);
  }
}

function addToHoldingTank(song_id, element) {
  var stmt = db.prepare("SELECT * from mrvoice WHERE id = ?");
  var row = stmt.get(song_id);
  var title = row.title || "[Unknown Title]";
  var artist = row.artist || "[Unknown Artist]";
  var time = row.time || "[??:??]";

  var existing_song = $(`.holding_tank.active li[songid=${song_id}]`);
  if (existing_song.length) {
    var song_row = existing_song.detach();
  } else {
    var song_row = `<li class='list-group-item' draggable='true' ondragstart='songDrag(event)' songid='${song_id}'>${title} by ${artist} (${time})</li>`;
  }

  if ($(element).is("li")) {
    $(element)
    .after(song_row);
  } else if ($(element).is('div')) {
    $(element).find('ul.active').append(song_row);
  } else {
    $(element).append(song_row);
  }
}

var howlerUtils = {
	formatTime: function (secs) {
		var minutes = Math.floor(secs / 60) || 0;
		var seconds = (secs - minutes * 60) || 0;
		return minutes + ':' + (seconds < 10 ? '0' : '') + seconds;
	},
	updateTimeTracker: function () {
		var self = this;
		var seek = sound.seek() || 0;
    var remaining = self.duration() - seek;
		var currentTime = howlerUtils.formatTime(Math.round(seek));
    var remainingTime = howlerUtils.formatTime(Math.round(remaining));
		if (self.playing()) {
      requestAnimationFrame(howlerUtils.updateTimeTracker.bind(self));
      $("#audio_progress").width(
              ((seek / self.duration()) * 100 || 0) + "%"
      );
      $("#timer").text(currentTime);
      $("#duration").text(`-${remainingTime}`);
		} else {
      cancelAnimationFrame(globalAnimation);
    }
	}
};

function song_ended() {
  $("#duration").html("0:00");
  $("#timer").html("0:00");
  $("#audio_progress").width("0%");
  $("#song_now_playing").fadeOut(100);
  $("#play_button").removeClass("disabled");
  $("#stop_button").addClass("disabled");
}

function playSongFromId(song_id){
  console.log('Playing song from song ID ' + song_id);

  if (song_id) {
    if (sound) {
      sound.stop();
    }
    var stmt = db.prepare("SELECT * from mrvoice WHERE id = ?");
    var row = stmt.get(song_id);
    var filename = row.filename;
    console.log("Inside get, Filename is " + filename);
    sound = new Howl({
      src: [path.join(preferences.locations.music_directory, filename)],
      html5: true,
      onplay: function() {
        var time = Math.round(sound.duration());
        globalAnimation = requestAnimationFrame(howlerUtils.updateTimeTracker.bind(this));
        var title = row.title || "";
        var artist = row.artist || "";
        artist = artist.length ? "by " + artist : artist;
        $("#song_now_playing").html(`${title} ${artist}`).fadeIn(100);
        $("#play_button").addClass("disabled");
        $("#stop_button").removeClass("disabled");
      },
      onend: function() {
        song_ended();
        autoplay_next();
      },
      onstop: function() {
        console.log('Stopped!');
        song_ended();
      }
    });

    sound.play();

  }
}

function autoplay_next() {
  if (autoplay) {
    var now_playing = $(".now_playing").first();
    if (now_playing.length) {
      now_playing.removeClass("now_playing");
      next_song = now_playing.next();
      next_song.addClass("now_playing");
    } else {
      next_song = $(".holding_tank.active li").first();
    }
    if (next_song.length) {
      playSongFromId(next_song.attr("songid"));
      next_song.addClass("now_playing");
    } else {
      $("li.now_playing").first().removeClass("now_playing");
    }
  }
}

function playSelected(){
  var song_id = $('#selected_row').attr('songid');
  console.log('Got song ID ' + song_id);
  playSongFromId(song_id);
}

function stopPlaying(fadeOut = false){
  if (sound) {
    sound.on('fade', function(){
      sound.stop();
    });
    if (autoplay) {
      $(".now_playing").first().removeClass("now_playing");
    }
    if (fadeOut) {
      sound.fade(1,0,1000);
    } else {
      sound.stop();
    }
  }
}

function hotkeyDrop(event) {
  event.preventDefault();
  var song_id = event.dataTransfer.getData("text");
  var target = $(event.currentTarget);
  target.attr('songid', song_id);
  setLabelFromSongId(song_id,target);
}

function holdingTankDrop(event) {
  event.preventDefault();
  addToHoldingTank(event.dataTransfer.getData("text"), $(event.target));
}

function allowHotkeyDrop(event) {
  event.preventDefault();
}

function songDrag(event) {
  console.log('Starting drag for ID ' + event.target.getAttribute('songid'));
  event.dataTransfer.setData("text", event.target.getAttribute('songid'));
}

function sendToHotkeys() {
  target = $(".hotkeys.active li").not("[songid]").first();
  song_id = $("#selected_row").attr("songid");
  if (target && song_id) {
    target.attr('songid',song_id);
    setLabelFromSongId(song_id,target);
  }
  return false;
}

function sendToHoldingTank() {
  target = $(".holding_tank.active");
  song_id = $("#selected_row").attr("songid");
  if (song_id) {
    addToHoldingTank(song_id,target);
  }
  return false;
}

function selectNext() {
  $("#selected_row").removeAttr("id").next().attr("id","selected_row");
}

function selectPrev() {
  $("#selected_row").removeAttr("id").prev().attr("id", "selected_row");
}

function toggleAutoPlay() {
    autoplay = !autoplay;
    $("#autoplay_button").toggleClass("fa-stop fa-play-circle");
    $("#holding_tank").toggleClass("autoplaying");
    $(".now_playing").first().toggleClass("now_playing");
    if (autoplay) {
      $("#holding_tank_label").html("Auto Play");
    } else {
      $("#holding_tank_label").html("Holding Tank");
    }

}

function deleteSong() {
  if ($("#selected_row").is('span')) {
    $("#selected_row").parent().removeAttr('songid');
    $("#selected_row").empty();
    $("#selected_row").removeAttr('id');
  } else {
    $("#selected_row").remove();
  }
  return false;
}

function scale_scrollable() {
  $(".table-wrapper-scroll-y").height($(window).height() - 240 + "px");
}

function switchToHotkeyTab(tab) {
  $(`#hotkey_tabs li:nth-child(${tab}) a`).tab('show');
}

function renameHotkeyTab() {

  prompt({
    title: "Rename Hotkey Tab",
    label: "Rename this tab:",
    value: $("#hotkey_tabs .nav-link.active").text(),
    type: "input",
    alwaysOnTop: true,
  })
    .then((r) => {
      if (r === null) {
        console.log("user canceled");
      } else {
        $("#hotkey_tabs .nav-link.active").text(r);
      }
    })
    .catch(console.error);
}

function saveNewSong(event) {
  event.preventDefault();
  $(`#addSongModal`).modal('hide');
  console.log("Starting save process");
  var filename = $('#song-form-filename').val();
  var pathData = path.parse(filename);
  var title = $('#song-form-title').val();
  var artist = $('#song-form-artist').val();
  var info = $('#song-form-info').val();
  var category = $('#song-form-category').val();
  var duration = $('#song-form-duration').val();
  var uuid = uuidv4();
  var newFilename = `${artist}-${title}-${uuid}${pathData.ext}`.replace(/\s/g, "");
  var newPath = path.join(preferences.locations.music_directory, newFilename );

  const stmt = db.prepare("INSERT INTO mrvoice (title, artist, category, info, filename, time) VALUES (?, ?, ?, ?, ?, ?)");
  stmt.run(title, artist, category, info, newFilename, duration);
  fs.copyFileSync(filename, newPath);

  // Song has been saved, now let's show item
  $("#omni_search").val(title);
  searchData();
}

function renameHoldingTankTab() {
  prompt({
    title: "Rename Holding Tank Tab",
    label: "Rename this tab:",
    value: $("#holding_tank_tabs .nav-link.active").text(),
    type: "input",
    alwaysOnTop: true,
  })
    .then((r) => {
      if (r === null) {
        console.log("user canceled");
      } else {
        $("#holding_tank_tabs .nav-link.active").text(r);
      }
    })
    .catch(console.error);
}

<<<<<<< HEAD
function deleteSelectedSong() {
  var songId = $('#selected_row').attr('songid');
  if (songId) {
    console.log(`Preparing to delete song ${songId}`);
    const songStmt = db.prepare("SELECT * FROM mrvoice WHERE ID = ?")
    var songRow = songStmt.get(songId);
    var filename = songRow.filename;
    if (confirm(`Are you sure you want to delete ${songRow.title} from Mx. Voice permanently?`)) {
      console.log("Proceeding with delete");
      const deleteStmt = db.prepare("DELETE FROM mrvoice WHERE id = ?")
      if(deleteStmt.run(songId)) {
        fs.unlinkSync(path.join(preferences.locations.music_directory, filename));
        // Remove song anywhere it appears
        $(`.holding_tank li[songid=${songId}]`).remove();
        $(`.hotkeys li span[songid=${songId}]`).remove();
        $(`.hotkeys li [songid=${songId}]`).removeAttr('id');
        $(`#search_results tr[songid=${songId}]`).remove();
      } else {
        console.log("Error deleting song from database")
      }
    }
  }
=======
function toggle_selected_row(row) {
  // if ($(row).attr('id') == "selected_row") {
  //   $(row).removeAttr("id");
  // } else {
    $("#selected_row").removeAttr('id');
    $(row).attr("id", "selected_row");
  // }
>>>>>>> fdf6cbe0
}

$( document ).ready(function() {

  populateCategorySelect();

  $("#search_results").on("click", "tbody tr", function (event) {
    toggle_selected_row(this);
  });

  $("#search_results").on("dblclick", "tbody tr.song", function (event) {
    playSelected();
  });

   // Set up fkeys

  var search_field = document.getElementById("omni_search");

  for(let i=1;i<=12;i++) {
    Mousetrap.bind(`f${i}`, function () {
      playSongFromHotkey(`f${i}`);
    });

    Mousetrap(search_field).bind(
      `f${i}`,
      function () {
        playSongFromHotkey(`f${i}`);
      }
    );
  }

  for (let i = 1; i<=5; i++) {
    Mousetrap.bind(`command+${i}`, function () {
      switchToHotkeyTab(i);
    });

  }

  Mousetrap(search_field).bind("esc", function () {
    stopPlaying();
  });

  Mousetrap.bind("esc", function () {
    stopPlaying();
  });
  Mousetrap.bind("shift+esc", function () {
    stopPlaying(true);
  });

  Mousetrap.bind("command+l", function () {
    $("#omni_search").focus().select();
  });

  Mousetrap.bind("tab", function () {
    sendToHotkeys();
    return false;
  });

  Mousetrap.bind("shift+tab", function () {
    sendToHoldingTank();
    return false;
  });

  Mousetrap.bind("return", function () {
    if (!$("#addSongModal").hasClass('show')) {
      playSelected();
    } 
    return false;
  });

  Mousetrap.bind("down", function () {
    selectNext();
    return false;
  });

  Mousetrap.bind("up", function () {
    selectPrev();
    return false;
  });

  Mousetrap.bind(["backspace", "del"], function () {
    deleteSong();
    return false;
  });

  // Set up hotkey and holding tank tabs

  for (var i = 2; i<=5; i++) {
    var hotkey_node = $("#hotkeys_list_1").clone();
    hotkey_node.attr("id", `hotkeys_list_${i}`);
    hotkey_node.removeClass("show active");
    $("#hotkey-tab-content").append(hotkey_node);

    var holding_tank_node = $("#holding_tank_1").clone();
    holding_tank_node.attr("id", `holding_tank_${i}`);
    holding_tank_node.removeClass("show active");
    $("#holding-tank-tab-content").append(holding_tank_node);

  }

  $(".holding_tank").on("click", "li", function (event) {
    toggle_selected_row(this);
  });

  $(".holding_tank").on("dblclick", "li", function (event) {
    $(".now_playing").first().removeClass("now_playing");
    if (autoplay) {
      $("#selected_row").addClass("now_playing");
    }
    playSelected();
  });

  $(".hotkeys").on("click", "li span", function (event) {
    toggle_selected_row(this);
  });

  $(".hotkeys").on("dblclick", "li", function (event) {
    $(".now_playing").first().removeClass("now_playing");
    playSelected();
  });

  $(".hotkeys li").on("drop", function (event) {
    $(this).removeClass("drop_target");
    hotkeyDrop(event.originalEvent);
  });

  $(".hotkeys li").on("dragover", function (event) {
    $(this).addClass("drop_target");
    allowHotkeyDrop(event.originalEvent);
  });

  $(".hotkeys li").on("dragleave", function (event) {
    $(this).removeClass("drop_target");
  });

  $("#category_select").on("change", function () {
    searchData();
    $("#omni_search").focus();
  });

  $("#holding_tank").on("drop", function (event) {
    holdingTankDrop(event.originalEvent);
    $(event.originalEvent.target).removeClass("dropzone");
  });

  $("#holding_tank").on("dragover", function (event) {
    allowHotkeyDrop(event.originalEvent);
    $(event.originalEvent.target).addClass("dropzone");
  });

  $("#holding_tank").on("dragleave", function (event) {
    allowHotkeyDrop(event.originalEvent);
    $(event.originalEvent.target).removeClass("dropzone");
  });

  $("#omni_search").on("keydown", function (e) {
    if (e.code == "Tab") {
      if ((first_row = $("#search_results tbody tr").first())) {
        $("#selected_row").removeAttr("id");
        first_row.attr("id", "selected_row");
        $("#omni_search").blur();
        return false;
      }
    }
  });

  $("#reset_button").on("click", function () {
    $("#omni_search").val("");
    $("#category_select").prop("selectedIndex", 0);
    $("#omni_search").focus();
    $("#search_results tbody").find("tr").remove();
    $("#search_results thead").hide();
    return false;
  });

  $("#stop_button").click(function (e) {
    if (e.shiftKey) {
      stopPlaying(true);
    } else {
      stopPlaying();
    }
  });

  $("#search_results thead").hide();

  // Set up hotkey tabs

  for (var i = 2; i<=5; i++) {
    var node = $("#hotkeys_list_1").clone();
    node.attr("id",`hotkeys_list_${i}`);
    node.removeClass('show active');
    $(".tab-content").append(node);

  }

  $('#addSongModal').on('hidden.bs.modal', function (e) {
    $('#song-form-category').val('');
    $('#song-form-title').val('');
    $('#song-form-artist').val('');
    $('#song-form-info').val('');
    $('#song-form-duration').val('');
  })

    $("#addSongModal").on("shown.bs.modal", function (e) {
      console.log($("#song-form-title").val().length);
      if (!$("#song-form-title").val().length) {
        $("#song-form-title").focus();
      } else {
        $("#song-form-info").focus();
      }  
    });

});<|MERGE_RESOLUTION|>--- conflicted
+++ resolved
@@ -435,7 +435,6 @@
     .catch(console.error);
 }
 
-<<<<<<< HEAD
 function deleteSelectedSong() {
   var songId = $('#selected_row').attr('songid');
   if (songId) {
@@ -458,7 +457,8 @@
       }
     }
   }
-=======
+}
+
 function toggle_selected_row(row) {
   // if ($(row).attr('id') == "selected_row") {
   //   $(row).removeAttr("id");
@@ -466,7 +466,6 @@
     $("#selected_row").removeAttr('id');
     $(row).attr("id", "selected_row");
   // }
->>>>>>> fdf6cbe0
 }
 
 $( document ).ready(function() {
@@ -533,7 +532,7 @@
   Mousetrap.bind("return", function () {
     if (!$("#addSongModal").hasClass('show')) {
       playSelected();
-    } 
+    }
     return false;
   });
 
@@ -676,7 +675,7 @@
         $("#song-form-title").focus();
       } else {
         $("#song-form-info").focus();
-      }  
+      }
     });
 
 });