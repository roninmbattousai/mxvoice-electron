--- conflicted
+++ resolved
@@ -380,7 +380,7 @@
       }
     })
     .catch(console.error);
-  
+
 
 }
 
@@ -543,23 +543,21 @@
 
   $("#search_results thead").hide();
 
-<<<<<<< HEAD
+  // Set up hotkey tabs
+
+  for (var i = 2; i<=5; i++) {
+    var node = $("#hotkeys_list_1").clone();
+    node.attr("id",`hotkeys_list_${i}`);
+    node.removeClass('show active');
+    $(".tab-content").append(node);
+
+  }
+
   $('#addSongModal').on('hidden.bs.modal', function (e) {
     $('#song-form-category').empty();
     $('#song-form-title').empty();
     $('#song-form-artist').empty();
     $('#song-form-info').empty();
   })
-=======
-  // Set up hotkey tabs
-
-  for (var i = 2; i<=5; i++) {
-    var node = $("#hotkeys_list_1").clone();
-    node.attr("id",`hotkeys_list_${i}`);
-    node.removeClass('show active');
-    $(".tab-content").append(node);
-    
-  }
->>>>>>> 043f4b61
 
 });