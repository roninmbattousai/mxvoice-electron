--- conflicted
+++ resolved
@@ -123,11 +123,7 @@
     console.log("Query string is " + query_string);
 
     if( $( '#omni_search' ).val() ) {
-<<<<<<< HEAD
-      $( '#omni_search' ).val('');
-=======
       $( '#omni_search' ).select();
->>>>>>> ac31d737
       $( '#category_select' )[0].selectedIndex = 0;
     }
     db.each("SELECT * from mrvoice" + query_string + ' ORDER BY category,info,title,artist', query_params, function(err, row) {
