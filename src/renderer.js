--- conflicted
+++ resolved
@@ -308,12 +308,8 @@
       $(".now_playing").first().removeClass("now_playing");
     }
     if (fadeOut) {
-<<<<<<< HEAD
       var fadeDuration = ((preferences.audio.fade_out_seconds || 2) * 1000)
-      sound.fade(1,0,fadeDuration);
-=======
-      sound.fade(sound.volume(),0,1000);
->>>>>>> c8c76ef9
+      sound.fade(sound.volume(),0,fadeDuration);
     } else {
       sound.stop();
     }
