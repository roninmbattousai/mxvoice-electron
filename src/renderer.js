var db = new sqlite3.Database(path.join(preferences.locations.database_directory, 'mrvoice.db'));
var sound;
var categories = [];
var globalAnimation;
var autoplay = false;

function playSongFromHotkey(hotkey) {
  console.log ('Getting song ID from hotkey ' + hotkey);
  var song_id = $(`.hotkeys.active #${hotkey}_hotkey`).attr('songid');
  console.log (`Found song ID ${song_id}`);
  if (song_id) {
    console.log (`Preparing to play song ${song_id}`);
    playSongFromId(song_id);
     $(`.hotkeys.active #${hotkey}_hotkey`).fadeOut(100).fadeIn(100);
  }
}

function populateHotkeys(fkeys) {
  for (var key in fkeys) {
    if (fkeys[key]) {
      $(`.hotkeys.active #${key}_hotkey`).attr('songid', fkeys[key]);
      setLabelFromSongId(fkeys[key], $(`.hotkeys.active #${key}_hotkey`))
    }
    else {
      $(`.hotkeys.active #${key}_hotkey`).removeAttr('songid');
      $(`.hotkeys.active #${key}_hotkey span`).html('');
    }
  }
}

function populateHoldingTank(songIds) {
  $('.holding_tank.active').empty();
  songIds.forEach(songId => {
   addToHoldingTank(songId, $(".holding_tank.active"));
  });
  scale_scrollable();
  return false;
}


function clearHotkeys() {
  if (confirm('Are you sure you want clear your hotkeys?')) {
    for(let key=1;key<=12;key++) {
      $(`.hotkeys.active #f${key}_hotkey`).removeAttr('songid');
      $(`.hotkeys.active #f${key}_hotkey span`).html('');
    }
  }
}

function clearHoldingTank() {
  if (confirm('Are you sure you want clear your holding tank?')) {
    $('.holding_tank.active').empty();
  }
}

function openHotkeyFile() {
  ipcRenderer.send('open-hotkey-file');
}

function openHoldingTankFile() {
  ipcRenderer.send('open-holding-tank-file');
}

function saveHotkeyFile() {
  console.log('Renderer starting saveHotkeyFile');
  var hotkeyArray = [];
  for(let key=1;key<=12;key++){
    hotkeyArray.push($(`#f${key}_hotkey`).attr('songid'));
  }
  ipcRenderer.send('save-hotkey-file', hotkeyArray);
}

function saveHoldingTankFile() {
  console.log('Renderer starting saveHoldingTankFile');
  var holdingTankArray = [];
  $('.holding_tank.active li').each(function() {
    holdingTankArray.push($(this).attr('songid'));
  })
  ipcRenderer.send('save-holding-tank-file', holdingTankArray);
}

function populateCategorySelect(){
  console.log("Populating categories");
  db.each("SELECT * FROM categories ORDER BY description ASC", [], function(err, row) {
  if (err) {
    throw err;
  }
    categories[row.code] = row.description;
    $('#category_select').append(`<option value="${row.code}">${row.description}</option>`);
    //console.log('Found ' + row.code + ' as ' + row.description);
  });

}

function searchData(){
  db.serialize(function() {
    var category = $( "#category_select" ).val();
    console.log('Using category ' + category);
    var value = $( '#omni_search' ).val().trim();
    console.log('Called with search string ' + value);
    $('#search_results tbody').find("tr").remove();
    $("#search_results thead").show();
    var search_term = '%' + value + '%';
    var query_params = [];
    var query_segments = [];
    var query_string = '';
    if (category != '*') {
      query_segments.push('category = ?');
      query_params.push(category);
    }
    if (value != '') {
      query_segments.push('(info LIKE ? OR title LIKE ? OR artist like ?)');
      query_params.push(search_term, search_term, search_term);
    }
    if (query_segments.length != 0) {
      query_string = " WHERE " + query_segments.join(' AND ');
    }
    console.log("Query string is " + query_string);

    $( '#omni_search' ).select();

    db.each("SELECT * from mrvoice" + query_string + ' ORDER BY category,info,title,artist', query_params, function(err, row) {
    if (err) {
      throw err;
    }
        //console.log('Found ' + row.title + ' by ' + row.artist);
        $("#search_results").append(`<tr draggable='true' ondragstart='songDrag(event)' class='song unselectable' songid='${row.id}'><td>${categories[row.category]}</td><td>${row.info || ''}</td><td style='font-weight: bold'>${row.title || ''}</td><td style='font-weight:bold'>${row.artist || ''}</td><td>${row.time}</td></tr>`);
    });

    scale_scrollable();

  });
}

function setLabelFromSongId(song_id, element) {
  db.get("SELECT * from mrvoice WHERE id = ?", [song_id], function(err, row) {
    if(err) {
      $(element).find('span').html('');
    } else {
      var title = row.title || '[Unknown Title]';
      var artist = row.artist || '[Unknown Artist]';
      var time = row.time || '[??:??]';
      $(element).find('span').html(`${title} by ${artist} (${time})`);
    }
  });
}

function addToHoldingTank(song_id, element) {
  db.get("SELECT * from mrvoice WHERE id = ?", [song_id], function (err, row) {
    if (err) {

    } else {
      var title = row.title || "[Unknown Title]";
      var artist = row.artist || "[Unknown Artist]";
      var time = row.time || "[??:??]";

      var existing_song = $(`.holding_tank.active li[songid=${song_id}]`);
      if (existing_song.length) {
        var song_row = existing_song.detach();
      } else {
        var song_row = `<li class='list-group-item' draggable='true' ondragstart='songDrag(event)' songid='${song_id}'>${title} by ${artist} (${time})</li>`;
      }

      if ($(element).is("li")) {
        $(element)
        .after(song_row);
      } else if ($(element).is('div')) {
        $(element).find('ul.active').append(song_row);
      } else {
        $(element).append(song_row);
      }
    }
  });
}

var howlerUtils = {
	formatTime: function (secs) {
		var minutes = Math.floor(secs / 60) || 0;
		var seconds = (secs - minutes * 60) || 0;
		return minutes + ':' + (seconds < 10 ? '0' : '') + seconds;
	},
	updateTimeTracker: function () {
		var self = this;
		var seek = sound.seek() || 0;
    var remaining = self.duration() - seek;
		var currentTime = howlerUtils.formatTime(Math.round(seek));
    var remainingTime = howlerUtils.formatTime(Math.round(remaining));
		if (self.playing()) {
      requestAnimationFrame(howlerUtils.updateTimeTracker.bind(self));
      $("#audio_progress").width(
              ((seek / self.duration()) * 100 || 0) + "%"
      );
      $("#timer").text(currentTime);
      $("#duration").text(`-${remainingTime}`);
		} else {
      cancelAnimationFrame(globalAnimation);
    }
	}
};

function song_ended() {
  $("#duration").html("0:00");
  $("#timer").html("0:00");
  $("#audio_progress").width("0%");
  $("#song_now_playing").fadeOut(100);
  $("#play_button").removeClass("disabled");
  $("#stop_button").addClass("disabled");
}

function playSongFromId(song_id){
  console.log('Playing song from song ID ' + song_id);

  if (song_id) {
    if (sound) {
      sound.stop();
    }
    db.get("SELECT * from mrvoice WHERE id = ?", [song_id], function(err, row) {
      var filename = row.filename;
      console.log("Inside get, Filename is " + filename);
      sound = new Howl({
        src: [path.join(preferences.locations.music_directory, filename)],
        html5: true,
        onplay: function() {
          var time = Math.round(sound.duration());
          globalAnimation = requestAnimationFrame(howlerUtils.updateTimeTracker.bind(this));
          var title = row.title || "";
          var artist = row.artist || "";
          artist = artist.length ? "by " + artist : artist;
          $("#song_now_playing").html(`${title} ${artist}`).fadeIn(100);
          $("#play_button").addClass("disabled");
          $("#stop_button").removeClass("disabled");
        },
        onend: function() {
          song_ended();
          autoplay_next();
        },
        onstop: function() {
          console.log('Stopped!');
          song_ended();
        }
      });

      sound.play();

    });
  }
}

function autoplay_next() {
  if (autoplay) {
    var now_playing = $(".now_playing").first();
    if (now_playing.length) {
      now_playing.removeClass("now_playing");
      next_song = now_playing.next();
      next_song.addClass("now_playing");
    } else {
      next_song = $(".holding_tank.active li").first();
    }
    if (next_song.length) {
      playSongFromId(next_song.attr("songid"));
      next_song.addClass("now_playing");
    } else {
      $("li.now_playing").first().removeClass("now_playing");
    }
  }
}

function playSelected(){
  var song_id = $('#selected_row').attr('songid');
  console.log('Got song ID ' + song_id);
  playSongFromId(song_id);
}

function stopPlaying(fadeOut = false){
  if (sound) {
    sound.on('fade', function(){
      sound.stop();
    });
    if (autoplay) {
      $(".now_playing").first().removeClass("now_playing");
    }
    if (fadeOut) {
      sound.fade(1,0,1000);
    } else {
      sound.stop();
    }
  }
}

function hotkeyDrop(event) {
  event.preventDefault();
  var song_id = event.dataTransfer.getData("text");
  var target = $(event.currentTarget);
  target.attr('songid', song_id);
  setLabelFromSongId(song_id,target);
}

function holdingTankDrop(event) {
  event.preventDefault();
  addToHoldingTank(event.dataTransfer.getData("text"), $(event.target));
}

function allowHotkeyDrop(event) {
  event.preventDefault();
}

function songDrag(event) {
  console.log('Starting drag for ID ' + event.target.getAttribute('songid'));
  event.dataTransfer.setData("text", event.target.getAttribute('songid'));
}

function sendToHotkeys() {
  target = $(".hotkeys.active li").not("[songid]").first();
  song_id = $("#selected_row").attr("songid");
  if (target && song_id) {
    target.attr('songid',song_id);
    setLabelFromSongId(song_id,target);
  }
  return false;
}

function sendToHoldingTank() {
  target = $(".holding_tank.active");
  song_id = $("#selected_row").attr("songid");
  if (song_id) {
    addToHoldingTank(song_id,target);
  }
  return false;
}

function selectNext() {
  $("#selected_row").removeAttr("id").next().attr("id","selected_row");
}

function selectPrev() {
  $("#selected_row").removeAttr("id").prev().attr("id", "selected_row");
}

function toggleAutoPlay() {
    autoplay = !autoplay;
    $("#autoplay_button").toggleClass("fa-stop fa-play-circle");
    $("#holding_tank").toggleClass("autoplaying");
    $(".now_playing").first().toggleClass("now_playing");
    if (autoplay) {
      $("#holding_tank_label").html("Auto Play");
    } else {
      $("#holding_tank_label").html("Holding Tank");
    }

}

function deleteSong() {
  $("#selected_row").remove();
  return false;
}

function scale_scrollable() {
  $(".table-wrapper-scroll-y").height($(window).height() - 240 + "px");
}

function switchToHotkeyTab(tab) {
  $(`#hotkey_tabs li:nth-child(${tab}) a`).tab('show');
}

function renameHotkeyTab() {

  prompt({
    title: "Rename Hotkey Tab",
    label: "Rename this tab:",
    value: $("#hotkey_tabs .nav-link.active").text(),
    type: "input",
    alwaysOnTop: true,
  })
    .then((r) => {
      if (r === null) {
        console.log("user canceled");
      } else {
        $("#hotkey_tabs .nav-link.active").text(r);
      }
    })
    .catch(console.error);
}

function saveNewSong() {
  console.log("Starting save process");
  var filename = $('#song-form-filename').val();
  var pathData = path.parse(filename);
  var title = $('#song-form-title').val();
  var artist = $('#song-form-artist').val();
  var info = $('#song-form-info').val();
  var category = $('#song-form-category').val();
  var duration = $('#song-form-duration').val();
  var uuid = uuidv4();
  var newFilename = `${pathData.name}-${uuid}${pathData.ext}`
  var newPath = path.join(preferences.locations.music_directory, newFilename );

  db.run("INSERT INTO mrvoice (title, artist, category, info, filename, time) VALUES (?, ?, ?, ?, ?, ?)", [title, artist, category, info, newFilename, duration]);
  fs.copyFileSync(filename, newPath);
}

function renameHoldingTankTab() {
  prompt({
    title: "Rename Holding Tank Tab",
    label: "Rename this tab:",
    value: $("#holding_tank_tabs .nav-link.active").text(),
    type: "input",
    alwaysOnTop: true,
  })
    .then((r) => {
      if (r === null) {
        console.log("user canceled");
      } else {
        $("#holding_tank_tabs .nav-link.active").text(r);
      }
    })
    .catch(console.error);
}

$( document ).ready(function() {

  populateCategorySelect();

  $("#search_results").on("click", "tbody tr", function (event) {
    $("#selected_row").removeAttr("id");
    $(this).attr("id", "selected_row");
  });

  $("#search_results").on("dblclick", "tbody tr.song", function (event) {
    playSelected();
  });

   // Set up fkeys

  var search_field = document.getElementById("omni_search");

  for(let i=1;i<=12;i++) {
    Mousetrap.bind(`f${i}`, function () {
      playSongFromHotkey(`f${i}`);
    });

    Mousetrap(search_field).bind(
      `f${i}`,
      function () {
        playSongFromHotkey(`f${i}`);
      }
    );
  }

  for (let i = 1; i<=5; i++) {
    Mousetrap.bind(`command+${i}`, function () {
      switchToHotkeyTab(i);
    });

  }

  Mousetrap(search_field).bind("esc", function () {
    stopPlaying();
  });

  Mousetrap.bind("esc", function () {
    stopPlaying();
  });
  Mousetrap.bind("shift+esc", function () {
    stopPlaying(true);
  });

  Mousetrap.bind("command+l", function () {
    $("#omni_search").focus().select();
  });

  Mousetrap.bind("tab", function () {
    sendToHotkeys();
    return false;
  });

  Mousetrap.bind("shift+tab", function () {
    sendToHoldingTank();
    return false;
  });

  Mousetrap.bind("return", function () {
    playSelected();
    return false;
  });

  Mousetrap.bind("down", function () {
    selectNext();
    return false;
  });

  Mousetrap.bind("up", function () {
    selectPrev();
    return false;
  });

  Mousetrap.bind(["backspace", "del"], function () {
    deleteSong();
    return false;
  });

  // Set up hotkey and holding tank tabs

  for (var i = 2; i<=5; i++) {
    var hotkey_node = $("#hotkeys_list_1").clone();
    hotkey_node.attr("id", `hotkeys_list_${i}`);
    hotkey_node.removeClass("show active");
    $("#hotkey-tab-content").append(hotkey_node);

    var holding_tank_node = $("#holding_tank_1").clone();
    holding_tank_node.attr("id", `holding_tank_${i}`);
    holding_tank_node.removeClass("show active");
    $("#holding-tank-tab-content").append(holding_tank_node);
    
  }

  $(".holding_tank").on("click", "li", function (event) {
    console.log("here");
    $("#selected_row").removeAttr("id");
    $(this).attr("id", "selected_row");
  });

  $(".holding_tank").on("dblclick", "li", function (event) {
    $(".now_playing").first().removeClass("now_playing");
    if (autoplay) {
      $("#selected_row").addClass("now_playing");
    }
    playSelected();
  });

  $(".hotkeys li").on("drop", function (event) {
    $(this).removeClass("drop_target");
    hotkeyDrop(event.originalEvent);
  });

  $(".hotkeys li").on("dragover", function (event) {
    $(this).addClass("drop_target");
    allowHotkeyDrop(event.originalEvent);
  });

  $(".hotkeys li").on("dragleave", function (event) {
    $(this).removeClass("drop_target");
  });

  $("#category_select").on("change", function () {
    searchData();
    $("#omni_search").focus();
  });

  $("#holding_tank").on("drop", function (event) {
    holdingTankDrop(event.originalEvent);
    $(event.originalEvent.target).removeClass("dropzone");
  });

  $("#holding_tank").on("dragover", function (event) {
    allowHotkeyDrop(event.originalEvent);
    $(event.originalEvent.target).addClass("dropzone");
  });

  $("#holding_tank").on("dragleave", function (event) {
    allowHotkeyDrop(event.originalEvent);
    $(event.originalEvent.target).removeClass("dropzone");
  });

  $("#omni_search").on("keydown", function (e) {
    if (e.code == "Tab") {
      if ((first_row = $("#search_results tbody tr").first())) {
        $("#selected_row").removeAttr("id");
        first_row.attr("id", "selected_row");
        $("#omni_search").blur();
        return false;
      }
    }
  });

  $("#reset_button").on("click", function () {
    $("#omni_search").val("");
    $("#category_select").prop("selectedIndex", 0);
    $("#omni_search").focus();
    $("#search_results tbody").find("tr").remove();
    $("#search_results thead").hide();
    return false;
  });

  $("#stop_button").click(function (e) {
    if (e.shiftKey) {
      stopPlaying(true);
    } else {
      stopPlaying();
    }
  });

  $("#search_results thead").hide();

<<<<<<< HEAD
  // Set up hotkey tabs

  for (var i = 2; i<=5; i++) {
    var node = $("#hotkeys_list_1").clone();
    node.attr("id",`hotkeys_list_${i}`);
    node.removeClass('show active');
    $(".tab-content").append(node);

  }

  $('#addSongModal').on('hidden.bs.modal', function (e) {
    $('#song-form-category').empty();
    $('#song-form-title').empty();
    $('#song-form-artist').empty();
    $('#song-form-info').empty();
  })

=======
>>>>>>> 1944b258
});<|MERGE_RESOLUTION|>--- conflicted
+++ resolved
@@ -510,7 +510,7 @@
     holding_tank_node.attr("id", `holding_tank_${i}`);
     holding_tank_node.removeClass("show active");
     $("#holding-tank-tab-content").append(holding_tank_node);
-    
+
   }
 
   $(".holding_tank").on("click", "li", function (event) {
@@ -591,7 +591,6 @@
 
   $("#search_results thead").hide();
 
-<<<<<<< HEAD
   // Set up hotkey tabs
 
   for (var i = 2; i<=5; i++) {
@@ -609,6 +608,4 @@
     $('#song-form-info').empty();
   })
 
-=======
->>>>>>> 1944b258
 });