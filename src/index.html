--- conflicted
+++ resolved
@@ -36,11 +36,7 @@
 
         <!-- Begin Holding Tank -->
 
-<<<<<<< HEAD
-        <div class="col-3" id="holding-tank-column">
-=======
         <div class="col col-3" id="holding-tank-column" draggable='true' ondragstart='columnDrag(event)'>
->>>>>>> ff83ba09
 
           <div class="h-100 card rounded-0">
             <h6 class="card-header rounded-0 bg-dark">
